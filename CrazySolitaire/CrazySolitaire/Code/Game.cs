﻿using CrazySolitaire.Properties;
using System.Diagnostics;
using System.Threading;
using Timer = System.Windows.Forms.Timer;

namespace CrazySolitaire;

public enum CardType {
    ACE,
    _2,
    _3,
    _4,
    _5,
    _6,
    _7,
    _8,
    _9,
    _10,
    JACK,
    QUEEN,
    KING,
    WILD
}

public enum Suit {
    DIAMONDS,
    SPADES,
    HEARTS,
    CLUBS,
    BLACK_JOKER,
    RED_JOKER

}

// Interface for objects that a card can be dragged from (tableau, talon)
public interface IDragFrom {
    public void RemCard(Card card);
    public void AddCard(Card card);
}

// Interface for objects that can determine which cards are movable
public interface IFindMoveableCards {
    public List<Card> FindMoveableCards();
}

// Interface for objects that can receive cards being dragged
public interface IDropTarget {
    public void DragOver(Card c);
    public bool CanDrop(Card c);
    public void DragEnded();
    public void Dropped(Card c);
}

public static class MyExtensions {
    // Adds a card's PictureBox to a control
    public static void AddCard(this Control control, Card card) {
        if (card is not null) {
            control.Controls.Add(card.PicBox);
        }
    }

    // Removes a card's PictureBox from a control
    public static void RemCard(this Control control, Card card) {
        if (card is not null) {
            control.Controls.Remove(card.PicBox);
        }
    }
}

public class Deck {
    private Queue<Card> cards; // Queue to hold the cards in the deck

    public Deck() {
        RegeneratePool();
    }

    // Fills deck with all possible combinations of card types and suits(a complete deck)
    private void RegeneratePool() {
        cards = new();

        // add standard 52 card deck (13 types x 4 suits)
        foreach (var cardType in Enum.GetValues<CardType>()) {
            if (cardType == CardType.WILD)
                continue; // skip wild
            foreach (var suit in Enum.GetValues<Suit>()) {
                if (suit == Suit.BLACK_JOKER || suit == Suit.RED_JOKER)
                    continue; // skip wild
                cards.Enqueue(new(cardType, suit));
            }
        }

        // Add the two wild cards
        cards.Enqueue(new(CardType.WILD, Suit.BLACK_JOKER));
        cards.Enqueue(new(CardType.WILD, Suit.RED_JOKER));

        // shuffle
        Random rng = new();
        cards = new(cards.OrderBy(_ => rng.Next()));
    }

    public bool IsEmpty() => cards.Count == 0;
    public Card Acquire() => (cards.Count > 0 ? cards.Dequeue() : null);
    public void Release(Card c) => cards.Enqueue(c);
}

public class Card {
    public CardType Type { get; private set; }
    public Suit Suit { get; private set; }
    public bool FaceUp { get; private set; }
    public PictureBox PicBox { get; private set; }

    // Gets front or back image depending on value of FaceUp
    public Bitmap PicImg {
        get => FaceUp
            ? (Type == CardType.WILD
                ? Resources.ResourceManager.GetObject($"{Suit.ToString().ToLower()}") as Bitmap // face up and wild
                : Resources.ResourceManager.GetObject($"{Type.ToString().Replace("_", "").ToLower()}_of_{Suit.ToString().ToLower()}") as Bitmap) // face up, not wild
            : Resources.back_green; // not face up
    }


    // Fields used for drag-and-drop logic
    private Point dragOffset; // offset between mouse click and card position
    private Point relLocBeforeDrag; // original location before dragging
    private Control conBeforeDrag; // original parent control
    private IDropTarget lastDropTarget; // last potential drop area that was hovered over

    public Card(CardType type, Suit suit) {
        Type = type;
        Suit = suit;
        FaceUp = true;
        SetupPicBox();
    }

    // Configures Picturebox and sets up all event handlers for clicking and dragging behavior
    private void SetupPicBox() {
        PicBox = new() {
            Width = 90,
            Height = 126,
            BackgroundImageLayout = ImageLayout.Stretch,
            BorderStyle = BorderStyle.FixedSingle,
            BackgroundImage = PicImg
        };

        // Flip card when clicked if possible
        PicBox.Click += (sender, e) => {
            if (!FaceUp && Game.CanFlipOver(this)) {
                FlipOver();
            }
        };

        // Begin dragging when mouse is pressed
        PicBox.MouseDown += (sender, e) => {
            if (e.Button == MouseButtons.Left && Game.IsCardMovable(this)) {

                List<Card> cardsToMove = new();
                TableauStack tableau = Game.TableauStacks.FirstOrDefault(ts => ts.Cards.Contains(this));

                if (tableau != null) // if the card is in the tableau
                { 
                    // get the list of cards starting from the one that is clicked
                    cardsToMove = tableau.GetStackFrom(this);
                    FrmGame.DragCards(cardsToMove);
                }
                else 
                {
                    cardsToMove.Add(this);
                    FrmGame.DragCards(cardsToMove);
                }

                // store dragging info from the clicked card
                dragOffset = e.Location;
                conBeforeDrag = PicBox.Parent;
                relLocBeforeDrag = PicBox.Location;

                // move all cards to the form and maintain their relative locations
                foreach (Card card in cardsToMove)
                {
                    Point originalLoc = card.PicBox.Location;
                    conBeforeDrag?.RemCard(card);
                    FrmGame.Instance.AddCard(card);

                    // convert control coords to form coords
                    Point screenPos = conBeforeDrag.PointToScreen(originalLoc);
                    card.PicBox.Location = card.PicBox.Parent.PointToClient(screenPos);
                      
                    card.PicBox.BringToFront();
                }
            }
        };

        // handle dropping logic when mouse is released
        PicBox.MouseUp += (sender, e) => {
            if (FrmGame.IsDraggingCard(this)) {
                List<Card> draggedCards = new(FrmGame.CurDragCards);
                FrmGame.StopDragCards();
                Game.CallDragEndedOnAll();

                // handle valid drop
                if (lastDropTarget is not null && lastDropTarget.CanDrop(draggedCards[0])) {
                    IDragFrom source = FrmGame.CardDraggedFrom;
                    foreach (Card card in draggedCards)
                    {
                        FrmGame.CardDraggedFrom.RemCard(card);
                        lastDropTarget.Dropped(card);
                        card.PicBox.BringToFront();
                        if (source is TableauStack sourceTableauStack && sourceTableauStack.Cards.Count > 0)
                        {
                            Card newBottomCard = sourceTableauStack.Cards.Last.Value;
                            if (!newBottomCard.FaceUp)
                            {
                                newBottomCard.FlipOver();
                            }
                        }
                    }
                }
                else {
                    // snap back to original positions
                    for (int i = 0; i < draggedCards.Count; i++)
                    {
                        Card card = draggedCards[i];
                        FrmGame.Instance.RemCard(card);
                        conBeforeDrag?.AddCard(card);

                        // restore orginial positions with vertical offsets of 20 pixels
                        card.PicBox.Location = new Point(relLocBeforeDrag.X, relLocBeforeDrag.Y + (i * 20));
                        card.PicBox.BringToFront();
                    }
                }
            }
        };

        // Move the card as mouse moves while dragging
        PicBox.MouseMove += (sender, e) => {
            if (FrmGame.IsDraggingCard(this)) {
                List<Card> draggedCards = FrmGame.CurDragCards;

                // the first card drives the movement
                if (draggedCards.IndexOf(this) == 0)
                {
                    var dragged = (Control)sender;
                    Point screenPos = dragged.PointToScreen(e.Location);
                    Point parentPos = dragged.Parent.PointToClient(screenPos);
                    dragged.Left = screenPos.X - dragOffset.X;
                    dragged.Top = screenPos.Y - dragOffset.Y;

                    // Find the control currently under the mouse
                    Control target = FrmGame.Instance.GetChildAtPoint(dragged.Parent.PointToClient(screenPos));

                    // Avoid detecting the dragged control itself
                    if (target is not null && target != dragged)
                    {
                        var dropTarget = Game.FindDropTarget(target);
                        if (dropTarget is null)
                        {
                            Game.CallDragEndedOnAll();
                        }
                        else if (dropTarget != lastDropTarget)
                        {
                            lastDropTarget?.DragEnded();
                        }
                        if (dropTarget != FrmGame.CardDraggedFrom as IDropTarget)
                        {
                            dropTarget?.DragOver(this);
                            lastDropTarget = dropTarget;
                        }
                    }

                    Point newLoc = new Point(
                        parentPos.X - dragOffset.X,
                        parentPos.Y - dragOffset.Y
                    );

                    for (int i = 0; i < draggedCards.Count; i++)
                    {
                        Card card = draggedCards[i];
                        card.PicBox.Location = new Point(newLoc.X, newLoc.Y + (i * 20));
                        card.PicBox.BringToFront();
                    }
                }
            }
        };
    }

    // Flip card face up/down
    public void FlipOver() {
        FaceUp = !FaceUp;
        PicBox.BackgroundImage = PicImg;
    }

    // Change card's screen position
    public void AdjustLocation(int left, int top) {
        PicBox.Left = left;
        PicBox.Top = top;
    }
}

// A Tableau stack is one of the seven main playing stacks
public class TableauStack : IFindMoveableCards, IDropTarget, IDragFrom {
    public Panel Panel { get; set; } // UI Panel
    public LinkedList<Card> Cards { get; private set; } // Cards in the stack

    public TableauStack(Panel panel) {
        Panel = panel;
        Cards = new();
    }

    public void AddCard(Card c) {
        Cards.AddLast(c);
        Panel.AddCard(c);
        c.PicBox.BringToFront();
    }

    // Returns a list of cards starting from card c to the end of the list
    public List<Card> GetStackFrom(Card c) {
        List<Card> list = new();
        bool found = false;

        foreach (Card card in Cards) {
            if (card == c)
                found = true;
            if (found)
                list.Add(card);
        }
        return list;
    }

    // finds the first face-up card and returns the list of all cards from there to the end of the list
    public List<Card> FindMoveableCards() {
        List<Card> movableCards = new();

        bool foundFaceUp = false;
        foreach (Card card in Cards) {
            if (card.FaceUp) {
                foundFaceUp = true;
            }
            if (foundFaceUp) {
                movableCards.Add(card);
            }
        }
        return movableCards;
    }

    // Highlights panel when dragging over
    public void DragOver(Card c) {
        if (CanDrop(c)) {
            Panel.BackColor = Color.Green;
        }
        else {
            Panel.BackColor = Color.Red;
        }
    }

    // Controls the rules for dropping onto tableau
    public bool CanDrop(Card c) {
        // King or Wild can start an empty pile
        if (Cards.Count == 0) {
            return c.Type == CardType.KING || c.Type == CardType.WILD;
        }
        else {
            Card lastCard = Cards.Last.Value;

            // if either the card being dragged or the card being dragged over are WILD, return true
            if (lastCard.Type == CardType.WILD || c.Type == CardType.WILD)
                return true;

            bool suitCheck = ((int)lastCard.Suit % 2 != (int)c.Suit % 2);
            bool typeCheck = lastCard.Type == c.Type + 1;
            return (suitCheck && typeCheck);
        }
    }

    // Handles card drop
    public void Dropped(Card c) {
        Cards.AddLast(c);
        FrmGame.Instance.RemCard(c);
        Panel.AddCard(c);
        c.AdjustLocation(0, (Cards.Count - 1) * 20);
        c.PicBox.BringToFront();
        Panel.Refresh();
        c.PicBox.BringToFront();
    }

    // Resets Panel color when no longer being dragged over
    public void DragEnded() {
        Panel.BackColor = Color.Transparent;
    }

    public Card GetBottomCard() {
        return Cards.Count > 0 ? Cards.Last.Value : null;
    }

    public void RemCard(Card card) {
        Cards.Remove(card);
    }
}

// The Talon is stack of face up cards from the draw pile
public class Talon : IFindMoveableCards, IDragFrom {
    public Panel Panel { get; private set; } // UI Panel
    public Stack<Card> Cards { get; private set; }

    public Talon(Panel pan) {
        Panel = pan;
        Cards = new();
    }

    // puts all Talon cards back into the deck Queue
    public void ReleaseIntoDeck(Deck deck) {
        foreach (var card in Cards) {
            deck.Release(card);
            Panel.RemCard(card);
        }
        Cards.Clear();
    }

    // adds a card to the Talon
    public void AddCard(Card c) {
        Cards.Push(c);
        Panel.AddCard(c);
    }

    // returns the list of cards that are movable (the top card)
    public List<Card> FindMoveableCards() => (Cards.Count > 0 ? [Cards.Peek()] : []);

    // removes the top card if it matches the given card
    public void RemCard(Card card) {
        if (Cards.Peek() == card) {
            Cards.Pop();
        }
    }
}
// a foundation stack is the piles at the top that count up for each suit
public class FoundationStack : IFindMoveableCards, IDropTarget, IDragFrom {
    public Panel Panel { get; private set; }
    public Stack<Card> Cards { get; private set; }
    public Suit Suit { get; private init; }

    public FoundationStack(Panel panel, Suit suit) {
        Panel = panel;
        Cards = new();
        Suit = suit;
    }

    // returns the list of cards that can be moved (the top card)
    public List<Card> FindMoveableCards() => (Cards.Count > 0 ? [Cards.Peek()] : []);

    // shows the visual indicator while dragging over
    public void DragOver(Card c) {
        if (CanDrop(c)) {
            Panel.BackColor = Color.Green;
        }
        else {
            Panel.BackColor = Color.Red;
        }
    }

    // for a card to be able to be dropped in a foundation stack,
    // it must be the same suit as the stack and be the correct next card
    // in ascending order
    public bool CanDrop(Card c) {
        Card topCard = Cards.Count > 0 ? Cards.Peek() : null;

        // don't allow wildcards in the foundation stacks
        if (c.Type == CardType.WILD)
            return false;

        // if either the card being dragged or the card being dragged over are WILD, return true
        if (topCard is not null)
            return true;

        bool suitCheck;
        bool typeCheck;

        suitCheck = Suit == c.Suit;
        if (topCard is null) {
            typeCheck = c.Type == CardType.ACE;
        }
        else {
            typeCheck = topCard.Type == c.Type - 1;
        }
        if (typeCheck && suitCheck) {
            Panel.BackColor = Color.Green;
        }
        else {
            Panel.BackColor = Color.Red;
        }
        return suitCheck && typeCheck;
    }

    // handles logic when a card is added to the stack
    public void Dropped(Card c)
    {
        Cards.Push(c);
        FrmGame.Instance.RemCard(c);
        Panel.AddCard(c);
        c.AdjustLocation(0, 0);
        c.PicBox.BringToFront();

<<<<<<< HEAD
=======
        //here

>>>>>>> f25b3888
        // check if the player has completed the game
        if (Game.HasWon())
        {
            FrmGame.Instance.ShowWinScreen();  // show the win screen
        }
    }

    public void DragEnded() {
        Panel.BackColor = Color.Transparent;
    }

    // changes the Stack to a List, removes the card, and then goes back to a Stack
    public void RemCard(Card card) {
        List<Card> cards = Cards.ToList<Card>();
        cards.Remove(card);
        Cards = new Stack<Card>(cards);
    }

    public void AddCard(Card card) {
        Dropped(card);
    }
}

// The static Game Class is the main game manager
public static class Game {
    public static Form TitleForm { get; set; }
    public static Deck Deck { get; private set; }
    public static Dictionary<Suit, FoundationStack> FoundationStacks { get; set; }
    public static TableauStack[] TableauStacks;
    public static Talon Talon { get; set; }
    public static int StockReloadCount { get; set; }

    static Game() {
        StockReloadCount = 0;
    }

    public static void Init(Panel panTalon, Panel[] panTableauStacks, Dictionary<Suit, Panel> panFoundationStacks) {
        Deck = new();

        // create talon
        Talon = new(panTalon);

        // create tableau stacks
        TableauStacks = new TableauStack[7];
        for (int i = 0; i < TableauStacks.Length; i++) {
            TableauStacks[i] = new(panTableauStacks[i]);
        }

        // create foundation stacks
        FoundationStacks = new();
        foreach (var suit in Enum.GetValues<Suit>()) {
            if(suit == Suit.BLACK_JOKER || suit == Suit.RED_JOKER)
                continue; // skip wild
            FoundationStacks.Add(suit, new(panFoundationStacks[suit], suit));
        }

        // load tableau stacks
        const int VERT_OFFSET = 20;
        for (int i = 0; i < TableauStacks.Length; i++) {
            Card c;
            for (int j = 0; j < i; j++) {
                c = Deck.Acquire();
                c.FlipOver();
                c.AdjustLocation(0, j * VERT_OFFSET);
                TableauStacks[i].AddCard(c);
            }
            c = Deck.Acquire();
            c.AdjustLocation(0, i * VERT_OFFSET);
            TableauStacks[i].AddCard(c);
        }
    }

    // given a card c, returns true if it can be moved somewhere and false if it can't
    public static bool IsCardMovable(Card c) {
        bool isMovable = false;
        isMovable |= Talon.FindMoveableCards().Contains(c);
        foreach (var foundationStack in FoundationStacks) {
            isMovable |= foundationStack.Value.FindMoveableCards().Contains(c);
        }
        foreach (var tableauStack in TableauStacks) {
            isMovable |= tableauStack.FindMoveableCards().Contains(c);
        }
        return isMovable;
    }

    // finds which pile (tableau, talon, foundation) a card was dragged from. It returns something that
    // implements the IDragFrom interface
    public static IDragFrom FindDragFrom(Card c) {
        if (Talon.Cards.Contains(c)) {
            return Talon;
        }
        foreach (var foundationStack in FoundationStacks) {
            if (foundationStack.Value.Cards.Contains(c)) {
                return foundationStack.Value;
            }
        }
        foreach (var tableauStack in TableauStacks) {
            if (tableauStack.Cards.Contains(c)) {
                return tableauStack;
            }
        }
        return null;
    }

    // finds which control can receive a card drop
    public static IDropTarget FindDropTarget(Control c) {
        foreach (var foundationStack in FoundationStacks) {
            if (foundationStack.Value.Panel == c) {
                return foundationStack.Value;
            }
        }
        foreach (var tableauStack in TableauStacks) {
            if (tableauStack.Panel == c) {
                return tableauStack;
            }
        }
        return null;
    }

    // resets all highlights after drag ends
    public static void CallDragEndedOnAll() {
        foreach (var foundationStack in FoundationStacks) {
            foundationStack.Value.DragEnded();
        }
        foreach (var tableauStack in TableauStacks) {
            tableauStack.DragEnded();
        }
    }

    public static bool CanFlipOver(Card c) {
        foreach (var tableauStack in TableauStacks) {
            if (tableauStack.GetBottomCard() == c) {
                return true;
            }
        }
        return false;
    }

    public static bool HasWon()
    {
        // win when all foundations have 13 cards 
        return FoundationStacks.Values.All(f => f.Cards.Count == 13);
    }

    // explosion animation
    public static void Explode() {
        FrmGame.stopTime();
        List<Card> allCardsInPlay = new();
        foreach (var foundationStack in FoundationStacks) {
            allCardsInPlay.AddRange(foundationStack.Value.Cards);
        }
        foreach (var tableauStack in TableauStacks) {
            allCardsInPlay.AddRange(tableauStack.Cards);
        }
        allCardsInPlay.AddRange(Talon.Cards);
        foreach (Card c in allCardsInPlay) {
            Point origPos = c.PicBox.Location;
            origPos.X += c.PicBox.Parent.Location.X;
            origPos.Y += c.PicBox.Parent.Location.Y;
            c.PicBox.Parent.RemCard(c);
            FrmGame.Instance.AddCard(c);
            c.AdjustLocation(origPos.X, origPos.Y);
            c.PicBox.BringToFront();
        }
        const int SPEED = 6;
        const int MORE_SPEED = 10;
        Point[] possibleExplodeVectors = [
            new(0, SPEED),
            new(0, -SPEED),

            new(SPEED, 0),
            new(-SPEED, 0),
            
            new(SPEED, SPEED),
            new(-SPEED, SPEED),

            new(SPEED, -SPEED),
            new(-SPEED, -SPEED),

            new(SPEED, MORE_SPEED),
            new(-SPEED, MORE_SPEED),
            new(SPEED, -MORE_SPEED),
            new(-SPEED, -MORE_SPEED),

            new(MORE_SPEED, SPEED),
            new(-MORE_SPEED, SPEED),
            new(MORE_SPEED, -SPEED),
            new(-MORE_SPEED, -SPEED),
        ];
        Point[] explodeVectors = new Point[allCardsInPlay.Count];
        Random rand = new();
        for (int i = 0; i < explodeVectors.Length; i++) {
            explodeVectors[i] = possibleExplodeVectors[rand.Next(possibleExplodeVectors.Length)];
        }
        Timer tmr = new() { Interval = 25 };
        tmr.Tick += (sender, e) => {
            for (int i = 0; i < allCardsInPlay.Count; i++) {
                Card c = allCardsInPlay[i];
                c.AdjustLocation(c.PicBox.Location.X + explodeVectors[i].X, c.PicBox.Location.Y + explodeVectors[i].Y);
            }
        };
        tmr.Start();
    }

    //public static void checkIfFlip()
    //{
    //    foreach (var tableauStack in TableauStacks)
    //    {
    //        Card c = tableauStack.GetBottomCard();
    //        FlipOverLastCard(c);
    //    }
    //}

    //public static void FlipOverLastCard(Card c)
    //{
    //    //FaceUp = !FaceUp;
    //    c.PicBox.BackgroundImage = c.PicImg;
    //}
}<|MERGE_RESOLUTION|>--- conflicted
+++ resolved
@@ -497,11 +497,6 @@
         c.AdjustLocation(0, 0);
         c.PicBox.BringToFront();
 
-<<<<<<< HEAD
-=======
-        //here
-
->>>>>>> f25b3888
         // check if the player has completed the game
         if (Game.HasWon())
         {
