--- conflicted
+++ resolved
@@ -402,7 +402,6 @@
     }
 
     // finds the first face-up card and returns the list of all cards from there to the end of the list
-<<<<<<< HEAD
     public List<Card> FindMoveableCards()
     {
         List<Card> movableCards = new();
@@ -416,17 +415,6 @@
             }
             if (foundFaceUp)
             {
-=======
-    public List<Card> FindMoveableCards() {
-        List<Card> movableCards = new();
-
-        bool foundFaceUp = false;
-        foreach (Card card in Cards) {
-            if (card.FaceUp) {
-                foundFaceUp = true;
-            }
-            if (foundFaceUp) {
->>>>>>> 89b0e898
                 movableCards.Add(card);
             }
         }
@@ -748,11 +736,8 @@
 
         // Remove the visual from the UI if it still exists (for some reason)
         c.PicBox?.Parent?.RemCard(c);
-<<<<<<< HEAD
         c.PicBox.Visible = false;
         c.PicBox.Enabled = false;
-=======
->>>>>>> 89b0e898
     }
 
 
